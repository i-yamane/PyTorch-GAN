import argparse
import os
import numpy as np
import math
import itertools
import datetime
import time
import sys

import torchvision.transforms as transforms
from torchvision.utils import save_image

from torch.utils.data import DataLoader
from torchvision import datasets
from torch.autograd import Variable

from models import *
from datasets import *

import torch.nn as nn
import torch.nn.functional as F
import torch

parser = argparse.ArgumentParser()
parser.add_argument("--epoch", type=int, default=0, help="epoch to start training from")
parser.add_argument("--n_epochs", type=int, default=200, help="number of epochs of training")
parser.add_argument("--dataset_name", type=str, default="edges2shoes", help="name of the dataset")
parser.add_argument("--batch_size", type=int, default=1, help="size of the batches")
parser.add_argument("--lr", type=float, default=0.0001, help="adam: learning rate")
parser.add_argument("--b1", type=float, default=0.5, help="adam: decay of first order momentum of gradient")
parser.add_argument("--b2", type=float, default=0.999, help="adam: decay of first order momentum of gradient")
parser.add_argument("--decay_epoch", type=int, default=100, help="epoch from which to start lr decay")
parser.add_argument("--n_cpu", type=int, default=8, help="number of cpu threads to use during batch generation")
parser.add_argument("--img_height", type=int, default=128, help="size of image height")
parser.add_argument("--img_width", type=int, default=128, help="size of image width")
parser.add_argument("--channels", type=int, default=3, help="number of image channels")
parser.add_argument("--sample_interval", type=int, default=400, help="interval saving generator samples")
parser.add_argument("--checkpoint_interval", type=int, default=-1, help="interval between saving model checkpoints")
parser.add_argument("--n_downsample", type=int, default=2, help="number downsampling layers in encoder")
parser.add_argument("--n_residual", type=int, default=3, help="number of residual blocks in encoder / decoder")
parser.add_argument("--dim", type=int, default=64, help="number of filters in first encoder layer")
parser.add_argument("--style_dim", type=int, default=8, help="dimensionality of the style code")
opt = parser.parse_args()
print(opt)

cuda = torch.cuda.is_available()

# Create sample and checkpoint directories
os.makedirs("images/%s" % opt.dataset_name, exist_ok=True)
os.makedirs("saved_models/%s" % opt.dataset_name, exist_ok=True)

criterion_recon = torch.nn.L1Loss()

# Initialize encoders, generators and discriminators
Enc1 = Encoder(dim=opt.dim, n_downsample=opt.n_downsample, n_residual=opt.n_residual, style_dim=opt.style_dim)
Dec1 = Decoder(dim=opt.dim, n_upsample=opt.n_downsample, n_residual=opt.n_residual, style_dim=opt.style_dim)
Enc2 = Encoder(dim=opt.dim, n_downsample=opt.n_downsample, n_residual=opt.n_residual, style_dim=opt.style_dim)
Dec2 = Decoder(dim=opt.dim, n_upsample=opt.n_downsample, n_residual=opt.n_residual, style_dim=opt.style_dim)
D1 = MultiDiscriminator()
D2 = MultiDiscriminator()

if cuda:
    Enc1 = Enc1.cuda()
    Dec1 = Dec1.cuda()
    Enc2 = Enc2.cuda()
    Dec2 = Dec2.cuda()
    D1 = D1.cuda()
    D2 = D2.cuda()
    criterion_recon.cuda()

if opt.epoch != 0:
    # Load pretrained models
    Enc1.load_state_dict(torch.load("saved_models/%s/Enc1_%d.pth" % (opt.dataset_name, opt.epoch)))
    Dec1.load_state_dict(torch.load("saved_models/%s/Dec1_%d.pth" % (opt.dataset_name, opt.epoch)))
    Enc2.load_state_dict(torch.load("saved_models/%s/Enc2_%d.pth" % (opt.dataset_name, opt.epoch)))
    Dec2.load_state_dict(torch.load("saved_models/%s/Dec2_%d.pth" % (opt.dataset_name, opt.epoch)))
    D1.load_state_dict(torch.load("saved_models/%s/D1_%d.pth" % (opt.dataset_name, opt.epoch)))
    D2.load_state_dict(torch.load("saved_models/%s/D2_%d.pth" % (opt.dataset_name, opt.epoch)))
else:
    # Initialize weights
    Enc1.apply(weights_init_normal)
    Dec1.apply(weights_init_normal)
    Enc2.apply(weights_init_normal)
    Dec2.apply(weights_init_normal)
    D1.apply(weights_init_normal)
    D2.apply(weights_init_normal)

# Loss weights
lambda_gan = 1
lambda_id = 10
lambda_style = 1
lambda_cont = 1
lambda_cyc = 0

# Optimizers
optimizer_G = torch.optim.Adam(
    itertools.chain(Enc1.parameters(), Dec1.parameters(), Enc2.parameters(), Dec2.parameters()),
    lr=opt.lr,
    betas=(opt.b1, opt.b2),
)
optimizer_D1 = torch.optim.Adam(D1.parameters(), lr=opt.lr, betas=(opt.b1, opt.b2))
optimizer_D2 = torch.optim.Adam(D2.parameters(), lr=opt.lr, betas=(opt.b1, opt.b2))

# Learning rate update schedulers
lr_scheduler_G = torch.optim.lr_scheduler.LambdaLR(
    optimizer_G, lr_lambda=LambdaLR(opt.n_epochs, opt.epoch, opt.decay_epoch).step
)
lr_scheduler_D1 = torch.optim.lr_scheduler.LambdaLR(
    optimizer_D1, lr_lambda=LambdaLR(opt.n_epochs, opt.epoch, opt.decay_epoch).step
)
lr_scheduler_D2 = torch.optim.lr_scheduler.LambdaLR(
    optimizer_D2, lr_lambda=LambdaLR(opt.n_epochs, opt.epoch, opt.decay_epoch).step
)

Tensor = torch.cuda.FloatTensor if cuda else torch.Tensor

# Configure dataloaders
transforms_ = [
    transforms.Resize((opt.img_height, opt.img_width), Image.BICUBIC),
    transforms.ToTensor(),
    transforms.Normalize((0.5, 0.5, 0.5), (0.5, 0.5, 0.5)),
]

dataloader = DataLoader(
    ImageDataset("../../data/%s" % opt.dataset_name, transforms_=transforms_),
    batch_size=opt.batch_size,
    shuffle=True,
    num_workers=opt.n_cpu,
)

val_dataloader = DataLoader(
    ImageDataset("../../data/%s" % opt.dataset_name, transforms_=transforms_, mode="val"),
    batch_size=5,
    shuffle=True,
    num_workers=1,
)


def sample_images(batches_done):
    """Saves a generated sample from the validation set"""
    imgs = next(iter(val_dataloader))
    img_samples = None
    for img1, img2 in zip(imgs["A"], imgs["B"]):
        # Create copies of image
        X1 = img1.unsqueeze(0).repeat(opt.style_dim, 1, 1, 1)
        X1 = Variable(X1.type(Tensor))
        # Get interpolated style codes
        s_code = np.repeat(np.linspace(-1, 1, opt.style_dim)[:, np.newaxis], opt.style_dim, 1)
        s_code = Variable(Tensor(s_code))
        # Generate samples
        c_code_1, _ = Enc1(X1)
        X12 = Dec2(c_code_1, s_code)
        # Concatenate samples horisontally
        X12 = torch.cat([x for x in X12.data.cpu()], -1)
        img_sample = torch.cat((img1, X12), -1).unsqueeze(0)
        # Concatenate with previous samples vertically
        img_samples = img_sample if img_samples is None else torch.cat((img_samples, img_sample), -2)
    save_image(img_samples, "images/%s/%s.png" % (opt.dataset_name, batches_done), nrow=5, normalize=True)


# ----------
#  Training
# ----------

# Adversarial ground truths
valid = 1
fake = 0

prev_time = time.time()
for epoch in range(opt.epoch, opt.n_epochs):
    for i, batch in enumerate(dataloader):

        # Set model input
        X1 = Variable(batch["A"].type(Tensor))
        X2 = Variable(batch["B"].type(Tensor))

        # Sampled style codes
        style_1 = Variable(torch.randn(X1.size(0), opt.style_dim, 1, 1).type(Tensor))
        style_2 = Variable(torch.randn(X1.size(0), opt.style_dim, 1, 1).type(Tensor))

        # -------------------------------
        #  Train Encoders and Generators
        # -------------------------------

        optimizer_G.zero_grad()

        # Get shared latent representation
        c_code_1, s_code_1 = Enc1(X1)
        c_code_2, s_code_2 = Enc2(X2)

        # Reconstruct images
        X11 = Dec1(c_code_1, s_code_1)
        X22 = Dec2(c_code_2, s_code_2)

        # Translate images
        X21 = Dec1(c_code_2, style_1)
        X12 = Dec2(c_code_1, style_2)

        # Cycle translation
        c_code_21, s_code_21 = Enc1(X21)
        c_code_12, s_code_12 = Enc2(X12)
        X121 = Dec1(c_code_12, s_code_1) if lambda_cyc > 0 else 0
        X212 = Dec2(c_code_21, s_code_2) if lambda_cyc > 0 else 0

        # Losses
<<<<<<< HEAD
        loss_GAN_1  = lambda_gan    * D1.compute_loss(X21, valid)
        loss_GAN_2  = lambda_gan    * D2.compute_loss(X12, valid)
        loss_ID_1   = lambda_id     * criterion_recon(X11, X1)
        loss_ID_2   = lambda_id     * criterion_recon(X22, X2)
        loss_s_1    = lambda_style  * criterion_recon(s_code_12, style_2)
        loss_s_2    = lambda_style  * criterion_recon(s_code_21, style_1)
        loss_c_1    = lambda_cont   * criterion_recon(c_code_12, c_code_1.detach())
        loss_c_2    = lambda_cont   * criterion_recon(c_code_21, c_code_2.detach())
        loss_cyc_1  = lambda_cyc    * criterion_recon(X121, X1) if lambda_cyc > 0 else 0
        loss_cyc_2  = lambda_cyc    * criterion_recon(X212, X2) if lambda_cyc > 0 else 0
=======
        loss_GAN_1 = lambda_gan * D1.compute_loss(X21, valid)
        loss_GAN_2 = lambda_gan * D2.compute_loss(X12, valid)
        loss_ID_1 = lambda_id * criterion_recon(X11, X1)
        loss_ID_2 = lambda_id * criterion_recon(X22, X2)
        loss_s_1 = lambda_style * criterion_recon(s_code_12, style_1)
        loss_s_2 = lambda_style * criterion_recon(s_code_21, style_2)
        loss_c_1 = lambda_cont * criterion_recon(c_code_12, c_code_1.detach())
        loss_c_2 = lambda_cont * criterion_recon(c_code_21, c_code_2.detach())
        loss_cyc_1 = lambda_cyc * criterion_recon(X121, X1) if lambda_cyc > 0 else 0
        loss_cyc_2 = lambda_cyc * criterion_recon(X212, X2) if lambda_cyc > 0 else 0
>>>>>>> 4fac7977

        # Total loss
        loss_G = (
            loss_GAN_1
            + loss_GAN_2
            + loss_ID_1
            + loss_ID_2
            + loss_s_1
            + loss_s_2
            + loss_c_1
            + loss_c_2
            + loss_cyc_1
            + loss_cyc_2
        )

        loss_G.backward()
        optimizer_G.step()

        # -----------------------
        #  Train Discriminator 1
        # -----------------------

        optimizer_D1.zero_grad()

        loss_D1 = D1.compute_loss(X1, valid) + D1.compute_loss(X21.detach(), fake)

        loss_D1.backward()
        optimizer_D1.step()

        # -----------------------
        #  Train Discriminator 2
        # -----------------------

        optimizer_D2.zero_grad()

        loss_D2 = D2.compute_loss(X2, valid) + D2.compute_loss(X12.detach(), fake)

        loss_D2.backward()
        optimizer_D2.step()

        # --------------
        #  Log Progress
        # --------------

        # Determine approximate time left
        batches_done = epoch * len(dataloader) + i
        batches_left = opt.n_epochs * len(dataloader) - batches_done
        time_left = datetime.timedelta(seconds=batches_left * (time.time() - prev_time))
        prev_time = time.time()

        # Print log
        sys.stdout.write(
            "\r[Epoch %d/%d] [Batch %d/%d] [D loss: %f] [G loss: %f] ETA: %s"
            % (epoch, opt.n_epochs, i, len(dataloader), (loss_D1 + loss_D2).item(), loss_G.item(), time_left)
        )

        # If at sample interval save image
        if batches_done % opt.sample_interval == 0:
            sample_images(batches_done)

    # Update learning rates
    lr_scheduler_G.step()
    lr_scheduler_D1.step()
    lr_scheduler_D2.step()

    if opt.checkpoint_interval != -1 and epoch % opt.checkpoint_interval == 0:
        # Save model checkpoints
        torch.save(Enc1.state_dict(), "saved_models/%s/Enc1_%d.pth" % (opt.dataset_name, epoch))
        torch.save(Dec1.state_dict(), "saved_models/%s/Dec1_%d.pth" % (opt.dataset_name, epoch))
        torch.save(Enc2.state_dict(), "saved_models/%s/Enc2_%d.pth" % (opt.dataset_name, epoch))
        torch.save(Dec2.state_dict(), "saved_models/%s/Dec2_%d.pth" % (opt.dataset_name, epoch))
        torch.save(D1.state_dict(), "saved_models/%s/D1_%d.pth" % (opt.dataset_name, epoch))
        torch.save(D2.state_dict(), "saved_models/%s/D2_%d.pth" % (opt.dataset_name, epoch))<|MERGE_RESOLUTION|>--- conflicted
+++ resolved
@@ -203,7 +203,6 @@
         X212 = Dec2(c_code_21, s_code_2) if lambda_cyc > 0 else 0
 
         # Losses
-<<<<<<< HEAD
         loss_GAN_1  = lambda_gan    * D1.compute_loss(X21, valid)
         loss_GAN_2  = lambda_gan    * D2.compute_loss(X12, valid)
         loss_ID_1   = lambda_id     * criterion_recon(X11, X1)
@@ -214,18 +213,6 @@
         loss_c_2    = lambda_cont   * criterion_recon(c_code_21, c_code_2.detach())
         loss_cyc_1  = lambda_cyc    * criterion_recon(X121, X1) if lambda_cyc > 0 else 0
         loss_cyc_2  = lambda_cyc    * criterion_recon(X212, X2) if lambda_cyc > 0 else 0
-=======
-        loss_GAN_1 = lambda_gan * D1.compute_loss(X21, valid)
-        loss_GAN_2 = lambda_gan * D2.compute_loss(X12, valid)
-        loss_ID_1 = lambda_id * criterion_recon(X11, X1)
-        loss_ID_2 = lambda_id * criterion_recon(X22, X2)
-        loss_s_1 = lambda_style * criterion_recon(s_code_12, style_1)
-        loss_s_2 = lambda_style * criterion_recon(s_code_21, style_2)
-        loss_c_1 = lambda_cont * criterion_recon(c_code_12, c_code_1.detach())
-        loss_c_2 = lambda_cont * criterion_recon(c_code_21, c_code_2.detach())
-        loss_cyc_1 = lambda_cyc * criterion_recon(X121, X1) if lambda_cyc > 0 else 0
-        loss_cyc_2 = lambda_cyc * criterion_recon(X212, X2) if lambda_cyc > 0 else 0
->>>>>>> 4fac7977
 
         # Total loss
         loss_G = (
