# PyTorch-GAN

## About
Collection of PyTorch implementations of Generative Adversarial Network varieties presented in research papers. Model architectures will not always mirror the ones proposed in the papers, but I have chosen to focus on getting the core ideas covered instead of getting every layer configuration right. Contributions and suggestions of GANs to implement are very welcomed.

See also: [Keras-GAN](https://github.com/eriklindernoren/Keras-GAN)

## Table of Contents
- [Keras-GAN](#keras-gan)
  * [About](#about)
  * [Table of Contents](#table-of-contents)
  * [Installation](#installation)
  * [Implementations](#implementations)
    + [Auxiliary Classifier GAN](#auxiliary-classifier-gan)
    + [Adversarial Autoencoder](#adversarial-autoencoder)
    + [BEGAN](#began)
    + [Boundary-Seeking GAN](#boundary-seeking-gan)
    + [Conditional GAN](#conditional-gan)
    + [Context-Conditional GAN](#context-conditional-gan)
    + [CycleGAN](#cyclegan)
    + [Deep Convolutional GAN](#deep-convolutional-gan)
    + [DiscoGAN](#discogan)
    + [DRAGAN](#dragan)
    + [DualGAN](#dualgan)
    + [GAN](#gan)
    + [LSGAN](#least-squares-gan)
    + [Pix2Pix](#pix2pix)
    + [PixelDA](#pixelda)
    + [Semi-Supervised GAN](#semi-supervised-gan)
    + [Super-Resolution GAN](#super-resolution-gan)
    + [Wasserstein GAN](#wasserstein-gan)
    + [Wasserstein GAN GP](#wasserstein-gan-gp)

## Installation
    $ git clone https://github.com/eriklindernoren/PyTorch-GAN
    $ cd PyTorch-GAN/
    $ sudo pip3 install -r requirements.txt

## Implementations   
### Auxiliary Classifier GAN
_Auxiliary Classifier Generative Adversarial Network_

#### Authors
Augustus Odena, Christopher Olah, Jonathon Shlens

#### Abstract
Synthesizing high resolution photorealistic images has been a long-standing challenge in machine learning. In this paper we introduce new methods for the improved training of generative adversarial networks (GANs) for image synthesis. We construct a variant of GANs employing label conditioning that results in 128x128 resolution image samples exhibiting global coherence. We expand on previous work for image quality assessment to provide two new analyses for assessing the discriminability and diversity of samples from class-conditional image synthesis models. These analyses demonstrate that high resolution samples provide class information not present in low resolution samples. Across 1000 ImageNet classes, 128x128 samples are more than twice as discriminable as artificially resized 32x32 samples. In addition, 84.7% of the classes have samples exhibiting diversity comparable to real ImageNet data.

[[Paper]](https://arxiv.org/abs/1610.09585) [[Code]](implementations/acgan/acgan.py)

#### Run Example
```
$ cd implementations/acgan/
$ python3 acgan.py
```

<p align="center">
    <img src="figures/acgan.gif" width="360"\>
</p>

### Adversarial Autoencoder
_Adversarial Autoencoder_

#### Authors
Alireza Makhzani, Jonathon Shlens, Navdeep Jaitly, Ian Goodfellow, Brendan Frey

#### Abstract
n this paper, we propose the "adversarial autoencoder" (AAE), which is a probabilistic autoencoder that uses the recently proposed generative adversarial networks (GAN) to perform variational inference by matching the aggregated posterior of the hidden code vector of the autoencoder with an arbitrary prior distribution. Matching the aggregated posterior to the prior ensures that generating from any part of prior space results in meaningful samples. As a result, the decoder of the adversarial autoencoder learns a deep generative model that maps the imposed prior to the data distribution. We show how the adversarial autoencoder can be used in applications such as semi-supervised classification, disentangling style and content of images, unsupervised clustering, dimensionality reduction and data visualization. We performed experiments on MNIST, Street View House Numbers and Toronto Face datasets and show that adversarial autoencoders achieve competitive results in generative modeling and semi-supervised classification tasks.

[[Paper]](https://arxiv.org/abs/1511.05644) [[Code]](implementations/aae/aae.py)

#### Run Example
```
$ cd implementations/aae/
$ python3 aae.py
```

### BEGAN
_Adversarial Autoencoder_

#### Authors
David Berthelot, Thomas Schumm, Luke Metz

#### Abstract
We propose a new equilibrium enforcing method paired with a loss derived from the Wasserstein distance for training auto-encoder based Generative Adversarial Networks. This method balances the generator and discriminator during training. Additionally, it provides a new approximate convergence measure, fast and stable training and high visual quality. We also derive a way of controlling the trade-off between image diversity and visual quality. We focus on the image generation task, setting a new milestone in visual quality, even at higher resolutions. This is achieved while using a relatively simple model architecture and a standard training procedure.

[[Paper]](https://arxiv.org/abs/1703.10717) [[Code]](implementations/began/began.py)

#### Run Example
```
$ cd implementations/began/
$ python3 began.py
```

### Boundary-Seeking GAN
_Boundary-Seeking Generative Adversarial Networks_

#### Authors
R Devon Hjelm, Athul Paul Jacob, Tong Che, Adam Trischler, Kyunghyun Cho, Yoshua Bengio

#### Abstract
Generative adversarial networks (GANs) are a learning framework that rely on training a discriminator to estimate a measure of difference between a target and generated distributions. GANs, as normally formulated, rely on the generated samples being completely differentiable w.r.t. the generative parameters, and thus do not work for discrete data. We introduce a method for training GANs with discrete data that uses the estimated difference measure from the discriminator to compute importance weights for generated samples, thus providing a policy gradient for training the generator. The importance weights have a strong connection to the decision boundary of the discriminator, and we call our method boundary-seeking GANs (BGANs). We demonstrate the effectiveness of the proposed algorithm with discrete image and character-based natural language generation. In addition, the boundary-seeking objective extends to continuous data, which can be used to improve stability of training, and we demonstrate this on Celeba, Large-scale Scene Understanding (LSUN) bedrooms, and Imagenet without conditioning.

[[Paper]](https://arxiv.org/abs/1702.08431) [[Code]](implementations/bgan/bgan.py)

#### Run Example
```
$ cd implementations/bgan/
$ python3 bgan.py
```

### Context-Conditional GAN
_Semi-Supervised Learning with Context-Conditional Generative Adversarial Networks_

#### Authors
Emily Denton, Sam Gross, Rob Fergus

#### Abstract
We introduce a simple semi-supervised learning approach for images based on in-painting using an adversarial loss. Images with random patches removed are presented to a generator whose task is to fill in the hole, based on the surrounding pixels. The in-painted images are then presented to a discriminator network that judges if they are real (unaltered training images) or not. This task acts as a regularizer for standard supervised training of the discriminator. Using our approach we are able to directly train large VGG-style networks in a semi-supervised fashion. We evaluate on STL-10 and PASCAL datasets, where our approach obtains performance comparable or superior to existing methods.

[[Paper]](https://arxiv.org/abs/1611.06430) [[Code]](implementations/ccgan/ccgan.py)

#### Run Example
```
$ cd implementations/ccgan/
$ python3 ccgan.py
```

### Conditional GAN
_Conditional Generative Adversarial Nets_

#### Authors
Mehdi Mirza, Simon Osindero

#### Abstract
Generative Adversarial Nets [8] were recently introduced as a novel way to train generative models. In this work we introduce the conditional version of generative adversarial nets, which can be constructed by simply feeding the data, y, we wish to condition on to both the generator and discriminator. We show that this model can generate MNIST digits conditioned on class labels. We also illustrate how this model could be used to learn a multi-modal model, and provide preliminary examples of an application to image tagging in which we demonstrate how this approach can generate descriptive tags which are not part of training labels.

[[Paper]](https://arxiv.org/abs/1411.1784) [[Code]](implementations/cgan/cgan.py)

#### Run Example
```
$ cd implementations/cgan/
$ python3 cgan.py
```

<p align="center">
    <img src="figures/cgan.gif" width="360"\>
</p>

### CycleGAN
_Unpaired Image-to-Image Translation using Cycle-Consistent Adversarial Networks_

#### Authors
Jun-Yan Zhu, Taesung Park, Phillip Isola, Alexei A. Efros

#### Abstract
Image-to-image translation is a class of vision and graphics problems where the goal is to learn the mapping between an input image and an output image using a training set of aligned image pairs. However, for many tasks, paired training data will not be available. We present an approach for learning to translate an image from a source domain X to a target domain Y in the absence of paired examples. Our goal is to learn a mapping G:X→Y such that the distribution of images from G(X) is indistinguishable from the distribution Y using an adversarial loss. Because this mapping is highly under-constrained, we couple it with an inverse mapping F:Y→X and introduce a cycle consistency loss to push F(G(X))≈X (and vice versa). Qualitative results are presented on several tasks where paired training data does not exist, including collection style transfer, object transfiguration, season transfer, photo enhancement, etc. Quantitative comparisons against several prior methods demonstrate the superiority of our approach.

[[Paper]](https://arxiv.org/abs/1703.10593) [[Code]](implementations/cyclegan/cyclegan.py)

<p align="center">
    <img src="http://eriklindernoren.se/images/cyclegan.png" width="640"\>
</p>

#### Run Example
```
$ cd data/
$ bash download_cyclegan_dataset.sh apple2orange
$ cd ../implementations/cyclegan/
$ python3 cyclegan.py --dataset_name apple2orange
```

<p align="center">
    <img src="figures/cyclegan.png" width="240"\>
</p>
<p align="center">
    Rows from top to bottom: (1) Original images from both domains (2) Translated images <br>
    produced by generators (3) Reconstructed images
</p>

### Deep Convolutional GAN
_Deep Convolutional Generative Adversarial Network_

#### Authors
Alec Radford, Luke Metz, Soumith Chintala

#### Abstract
In recent years, supervised learning with convolutional networks (CNNs) has seen huge adoption in computer vision applications. Comparatively, unsupervised learning with CNNs has received less attention. In this work we hope to help bridge the gap between the success of CNNs for supervised learning and unsupervised learning. We introduce a class of CNNs called deep convolutional generative adversarial networks (DCGANs), that have certain architectural constraints, and demonstrate that they are a strong candidate for unsupervised learning. Training on various image datasets, we show convincing evidence that our deep convolutional adversarial pair learns a hierarchy of representations from object parts to scenes in both the generator and discriminator. Additionally, we use the learned features for novel tasks - demonstrating their applicability as general image representations.

[[Paper]](https://arxiv.org/abs/1511.06434) [[Code]](implementations/dcgan/dcgan.py)

#### Run Example
```
$ cd implementations/dcgan/
$ python3 dcgan.py
```

<p align="center">
    <img src="figures/dcgan.gif" width="240"\>
</p>

### DiscoGAN
_Learning to Discover Cross-Domain Relations with Generative Adversarial Networks_

#### Authors
Taeksoo Kim, Moonsu Cha, Hyunsoo Kim, Jung Kwon Lee, Jiwon Kim

#### Abstract
While humans easily recognize relations between data from different domains without any supervision, learning to automatically discover them is in general very challenging and needs many ground-truth pairs that illustrate the relations. To avoid costly pairing, we address the task of discovering cross-domain relations given unpaired data. We propose a method based on generative adversarial networks that learns to discover relations between different domains (DiscoGAN). Using the discovered relations, our proposed network successfully transfers style from one domain to another while preserving key attributes such as orientation and face identity.

[[Paper]](https://arxiv.org/abs/1703.05192) [[Code]](implementations/discogan/discogan.py)

<p align="center">
    <img src="http://eriklindernoren.se/images/discogan_architecture.png" width="640"\>
</p>

#### Run Example
```
$ cd data/
$ bash download_pix2pix_dataset.sh edges2shoes
$ cd ../implementations/discogan/
$ python3 discogan.py --dataset_name edges2shoes
```

<p align="center">
    <img src="figures/discogan.png" width="480"\>
</p>
<p align="center">
    Figure: Rows top to bottom: Real image from domain A - Translated image from <br>
    domain A - Reconstructed image from domain A - Real image from domain B - <br>
    Translated image from domain B - Reconstructed image from domain B.
</p>

### DRAGAN
_On Convergence and Stability of GANs_

#### Authors
Naveen Kodali, Jacob Abernethy, James Hays, Zsolt Kira

#### Abstract
We propose studying GAN training dynamics as regret minimization, which is in contrast to the popular view that there is consistent minimization of a divergence between real and generated distributions. We analyze the convergence of GAN training from this new point of view to understand why mode collapse happens. We hypothesize the existence of undesirable local equilibria in this non-convex game to be responsible for mode collapse. We observe that these local equilibria often exhibit sharp gradients of the discriminator function around some real data points. We demonstrate that these degenerate local equilibria can be avoided with a gradient penalty scheme called DRAGAN. We show that DRAGAN enables faster training, achieves improved stability with fewer mode collapses, and leads to generator networks with better modeling performance across a variety of architectures and objective functions.

[[Paper]](https://arxiv.org/abs/1705.07215) [[Code]](implementations/dragan/dragan.py)

#### Run Example
```
$ cd implementations/dragan/
$ python3 dragan.py
```

<<<<<<< HEAD
<p align="center">
    <img src="figures/discogan.png" width="480"\>
</p>
<p align="center">
    Rows from top to bottom: (1) Real image from domain A (2) Translated image from <br>
    domain A (3) Reconstructed image from domain A (4) Real image from domain B (5) <br>
    Translated image from domain B (6) Reconstructed image from domain B
</p>

=======
>>>>>>> fae92c1c
### DualGAN
_DualGAN: Unsupervised Dual Learning for Image-to-Image Translation_

#### Authors
Zili Yi, Hao Zhang, Ping Tan, Minglun Gong

#### Abstract
Conditional Generative Adversarial Networks (GANs) for cross-domain image-to-image translation have made much progress recently. Depending on the task complexity, thousands to millions of labeled image pairs are needed to train a conditional GAN. However, human labeling is expensive, even impractical, and large quantities of data may not always be available. Inspired by dual learning from natural language translation, we develop a novel dual-GAN mechanism, which enables image translators to be trained from two sets of unlabeled images from two domains. In our architecture, the primal GAN learns to translate images from domain U to those in domain V, while the dual GAN learns to invert the task. The closed loop made by the primal and dual tasks allows images from either domain to be translated and then reconstructed. Hence a loss function that accounts for the reconstruction error of images can be used to train the translators. Experiments on multiple image translation tasks with unlabeled data show considerable performance gain of DualGAN over a single GAN. For some tasks, DualGAN can even achieve comparable or slightly better results than conditional GAN trained on fully labeled data.

[[Paper]](https://arxiv.org/abs/1704.02510) [[Code]](implementations/dualgan/dualgan.py)


#### Run Example
```
$ cd data/
$ bash download_pix2pix_dataset.sh facades
$ cd ../implementations/dualgan/
$ python3 dualgan.py --dataset_name facades
```

### GAN
_Generative Adversarial Network_

#### Authors
Ian J. Goodfellow, Jean Pouget-Abadie, Mehdi Mirza, Bing Xu, David Warde-Farley, Sherjil Ozair, Aaron Courville, Yoshua Bengio

#### Abstract
We propose a new framework for estimating generative models via an adversarial process, in which we simultaneously train two models: a generative model G that captures the data distribution, and a discriminative model D that estimates the probability that a sample came from the training data rather than G. The training procedure for G is to maximize the probability of D making a mistake. This framework corresponds to a minimax two-player game. In the space of arbitrary functions G and D, a unique solution exists, with G recovering the training data distribution and D equal to 1/2 everywhere. In the case where G and D are defined by multilayer perceptrons, the entire system can be trained with backpropagation. There is no need for any Markov chains or unrolled approximate inference networks during either training or generation of samples. Experiments demonstrate the potential of the framework through qualitative and quantitative evaluation of the generated samples.

[[Paper]](https://arxiv.org/abs/1406.2661) [[Code]](implementations/gan/gan.py)

#### Run Example
```
$ cd implementations/gan/
$ python3 gan.py
```

<p align="center">
    <img src="figures/gan.gif" width="240"\>
</p>

### Least Squares GAN
_Least Squares Generative Adversarial Networks_

#### Authors
Xudong Mao, Qing Li, Haoran Xie, Raymond Y.K. Lau, Zhen Wang, Stephen Paul Smolley

#### Abstract
Unsupervised learning with generative adversarial networks (GANs) has proven hugely successful. Regular GANs hypothesize the discriminator as a classifier with the sigmoid cross entropy loss function. However, we found that this loss function may lead to the vanishing gradients problem during the learning process. To overcome such a problem, we propose in this paper the Least Squares Generative Adversarial Networks (LSGANs) which adopt the least squares loss function for the discriminator. We show that minimizing the objective function of LSGAN yields minimizing the Pearson χ2 divergence. There are two benefits of LSGANs over regular GANs. First, LSGANs are able to generate higher quality images than regular GANs. Second, LSGANs perform more stable during the learning process. We evaluate LSGANs on five scene datasets and the experimental results show that the images generated by LSGANs are of better quality than the ones generated by regular GANs. We also conduct two comparison experiments between LSGANs and regular GANs to illustrate the stability of LSGANs.

[[Paper]](https://arxiv.org/abs/1611.04076) [[Code]](implementations/lsgan/lsgan.py)

#### Run Example
```
$ cd implementations/lsgan/
$ python3 lsgan.py
```

### Pix2Pix
_Unpaired Image-to-Image Translation with Conditional Adversarial Networks_

#### Authors
Phillip Isola, Jun-Yan Zhu, Tinghui Zhou, Alexei A. Efros

#### Abstract
We investigate conditional adversarial networks as a general-purpose solution to image-to-image translation problems. These networks not only learn the mapping from input image to output image, but also learn a loss function to train this mapping. This makes it possible to apply the same generic approach to problems that traditionally would require very different loss formulations. We demonstrate that this approach is effective at synthesizing photos from label maps, reconstructing objects from edge maps, and colorizing images, among other tasks. Indeed, since the release of the pix2pix software associated with this paper, a large number of internet users (many of them artists) have posted their own experiments with our system, further demonstrating its wide applicability and ease of adoption without the need for parameter tweaking. As a community, we no longer hand-engineer our mapping functions, and this work suggests we can achieve reasonable results without hand-engineering our loss functions either.

[[Paper]](https://arxiv.org/abs/1611.07004) [[Code]](implementations/pix2pix/pix2pix.py)

<p align="center">
    <img src="http://eriklindernoren.se/images/pix2pix_architecture.png" width="640"\>
</p>

#### Run Example
```
$ cd data/
$ bash download_pix2pix_dataset.sh facades
$ cd ../implementations/pix2pix/
$ python3 pix2pix.py --dataset_name facades
```

<p align="center">
    <img src="figures/pix2pix.png" width="480"\>
</p>
<p align="center">
    Rows from top to bottom: (1) The condition for the generator (2) Generated image <br>
    based of condition (3) The true corresponding image to the condition
</p>

### PixelDA
_Unsupervised Pixel-Level Domain Adaptation with Generative Adversarial Networks_

#### Authors
Konstantinos Bousmalis, Nathan Silberman, David Dohan, Dumitru Erhan, Dilip Krishnan

#### Abstract
Collecting well-annotated image datasets to train modern machine learning algorithms is prohibitively expensive for many tasks. One appealing alternative is rendering synthetic data where ground-truth annotations are generated automatically. Unfortunately, models trained purely on rendered images often fail to generalize to real images. To address this shortcoming, prior work introduced unsupervised domain adaptation algorithms that attempt to map representations between the two domains or learn to extract features that are domain-invariant. In this work, we present a new approach that learns, in an unsupervised manner, a transformation in the pixel space from one domain to the other. Our generative adversarial network (GAN)-based method adapts source-domain images to appear as if drawn from the target domain. Our approach not only produces plausible samples, but also outperforms the state-of-the-art on a number of unsupervised domain adaptation scenarios by large margins. Finally, we demonstrate that the adaptation process generalizes to object classes unseen during training.

[[Paper]](https://arxiv.org/abs/1612.05424) [[Code]](implementations/pixelda/pixelda.py)

#### MNIST to MNIST-M Classification
Trains a classifier on MNIST images that are translated to resemble MNIST-M (by performing unsupervised image-to-image domain adaptation). This model is compared to the naive solution of training a classifier on MNIST and evaluating it on MNIST-M. The naive model manages a 55% classification accuracy on MNIST-M while the one trained during domain adaptation gets a 95% classification accuracy.

```
$ cd implementations/pixelda/
$ python3 pixelda.py
```  
| Method       | Accuracy  |
| ------------ |:---------:|
| Naive        | 55%       |
| PixelDA      | 95%       |

<p align="center">
    <img src="figures/pixelda.png" width="480"\>
</p>
<p align="center">
    Rows from top to bottom: (1) Real images from MNIST (2) Translated images from <br>
    MNIST to MNIST-M (3) Examples of images from MNIST-M
</p>

### Semi-Supervised GAN
_Semi-Supervised Generative Adversarial Network_

#### Authors
Augustus Odena

#### Abstract
We extend Generative Adversarial Networks (GANs) to the semi-supervised context by forcing the discriminator network to output class labels. We train a generative model G and a discriminator D on a dataset with inputs belonging to one of N classes. At training time, D is made to predict which of N+1 classes the input belongs to, where an extra class is added to correspond to the outputs of G. We show that this method can be used to create a more data-efficient classifier and that it allows for generating higher quality samples than a regular GAN.

[[Paper]](https://arxiv.org/abs/1606.01583) [[Code]](implementations/sgan/sgan.py)

#### Run Example
```
$ cd implementations/sgan/
$ python3 sgan.py
```

### Super-Resolution GAN
_Photo-Realistic Single Image Super-Resolution Using a Generative Adversarial Network_

#### Authors
Christian Ledig, Lucas Theis, Ferenc Huszar, Jose Caballero, Andrew Cunningham, Alejandro Acosta, Andrew Aitken, Alykhan Tejani, Johannes Totz, Zehan Wang, Wenzhe Shi

#### Abstract
Despite the breakthroughs in accuracy and speed of single image super-resolution using faster and deeper convolutional neural networks, one central problem remains largely unsolved: how do we recover the finer texture details when we super-resolve at large upscaling factors? The behavior of optimization-based super-resolution methods is principally driven by the choice of the objective function. Recent work has largely focused on minimizing the mean squared reconstruction error. The resulting estimates have high peak signal-to-noise ratios, but they are often lacking high-frequency details and are perceptually unsatisfying in the sense that they fail to match the fidelity expected at the higher resolution. In this paper, we present SRGAN, a generative adversarial network (GAN) for image super-resolution (SR). To our knowledge, it is the first framework capable of inferring photo-realistic natural images for 4x upscaling factors. To achieve this, we propose a perceptual loss function which consists of an adversarial loss and a content loss. The adversarial loss pushes our solution to the natural image manifold using a discriminator network that is trained to differentiate between the super-resolved images and original photo-realistic images. In addition, we use a content loss motivated by perceptual similarity instead of similarity in pixel space. Our deep residual network is able to recover photo-realistic textures from heavily downsampled images on public benchmarks. An extensive mean-opinion-score (MOS) test shows hugely significant gains in perceptual quality using SRGAN. The MOS scores obtained with SRGAN are closer to those of the original high-resolution images than to those obtained with any state-of-the-art method.

[[Paper]](https://arxiv.org/abs/1609.04802) [[Code]](implementations/srgan/srgan.py)

<p align="center">
    <img src="http://eriklindernoren.se/images/superresgan.png" width="640"\>
</p>

#### Run Example
```
$ cd implementations/srgan/
<follow steps at the top of srgan.py>
$ python3 srgan.py
```

<p align="center">
    <img src="figures/srgan.png" width="240"\>
</p>
<p align="center">
    Rows from top to bottom: (1) Generated sample by Super-resolution GAN (2) The full <br>
    resolution image
</p>

### Wasserstein GAN
_Wasserstein GAN_

#### Authors
Martin Arjovsky, Soumith Chintala, Léon Bottou

#### Abstract
We introduce a new algorithm named WGAN, an alternative to traditional GAN training. In this new model, we show that we can improve the stability of learning, get rid of problems like mode collapse, and provide meaningful learning curves useful for debugging and hyperparameter searches. Furthermore, we show that the corresponding optimization problem is sound, and provide extensive theoretical work highlighting the deep connections to other distances between distributions.

[[Paper]](https://arxiv.org/abs/1701.07875) [[Code]](implementations/wgan/wgan.py)

#### Run Example
```
$ cd implementations/wgan/
$ python3 wgan.py
```

### Wasserstein GAN GP
_Improved Training of Wasserstein GANs_

#### Authors
Ishaan Gulrajani, Faruk Ahmed, Martin Arjovsky, Vincent Dumoulin, Aaron Courville

#### Abstract
Generative Adversarial Networks (GANs) are powerful generative models, but suffer from training instability. The recently proposed Wasserstein GAN (WGAN) makes progress toward stable training of GANs, but sometimes can still generate only low-quality samples or fail to converge. We find that these problems are often due to the use of weight clipping in WGAN to enforce a Lipschitz constraint on the critic, which can lead to undesired behavior. We propose an alternative to clipping weights: penalize the norm of gradient of the critic with respect to its input. Our proposed method performs better than standard WGAN and enables stable training of a wide variety of GAN architectures with almost no hyperparameter tuning, including 101-layer ResNets and language models over discrete data. We also achieve high quality generations on CIFAR-10 and LSUN bedrooms.

[[Paper]](https://arxiv.org/abs/1704.00028) [[Code]](implementations/wgan_gp/wgan_gp.py)

#### Run Example
```
$ cd implementations/wgan_gp/
$ python3 wgan_gp.py
```

<p align="center">
    <img src="figures/wgan_gp.gif" width="240"\>
</p><|MERGE_RESOLUTION|>--- conflicted
+++ resolved
@@ -248,7 +248,6 @@
 $ python3 dragan.py
 ```
 
-<<<<<<< HEAD
 <p align="center">
     <img src="figures/discogan.png" width="480"\>
 </p>
@@ -258,8 +257,6 @@
     Translated image from domain B (6) Reconstructed image from domain B
 </p>
 
-=======
->>>>>>> fae92c1c
 ### DualGAN
 _DualGAN: Unsupervised Dual Learning for Image-to-Image Translation_
 
